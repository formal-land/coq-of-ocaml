open SmartPrint
open Monad.Notations

module RecordSkeleton = struct
  type t = {
    fields : Name.t list;
    module_name : Name.t;
    typ_name : Name.t;
  }

  let to_coq_record
      (module_name : Name.t)
      (typ_name : Name.t)
      (typ_args : VarEnv.t)
      (fields : (Name.t * Type.t) list)
      (with_with : bool)
    : SmartPrint.t =
    nest (
      !^ "Module" ^^ Name.to_coq module_name ^-^ !^ "." ^^ newline ^^
      indent (
        !^ "Record" ^^ !^ "record" ^^
        Type.typ_vars_to_coq braces space space typ_args
        ^^
        nest (!^ ":" ^^ Pp.set) ^^
        !^ ":=" ^^ !^ "Build" ^^
        !^ "{" ^^ newline ^^
        indent (separate (!^ ";" ^^ newline) (fields |> List.map (fun (x, typ) ->
            nest (Name.to_coq x ^^ !^ ":" ^^ Type.to_coq None None typ)))) ^^
        !^ "}." ^^
        begin match typ_args with
          | [] -> empty
          | _ :: _ ->
            newline ^^ !^ "Arguments" ^^ !^ "record" ^^ !^ ":" ^^
            !^ "clear" ^^ !^ "implicits" ^-^ !^ "."
        end ^^
        newline ^^
        begin if with_with then
            separate newline (fields |> List.map (fun (name, _) ->
                let prefixed_typ_args =
                  typ_args |> List.map (fun (typ_arg, _) ->
                      Name.to_coq (Name.prefix_by_t typ_arg)
                    ) in
                let record_typ =
                  nest (separate space (!^ "record" :: prefixed_typ_args)) in
                nest (
                  !^ "Definition" ^^ Name.to_coq (Name.prefix_by_with name) ^^
                  begin match typ_args with
                    | [] -> empty
                    | _ :: _ -> braces (nest (separate space prefixed_typ_args))
                  end ^^
                  Name.to_coq name ^^
                  nest (parens (!^ "r" ^^ !^ ":" ^^ record_typ)) ^-^
                  !^ " :=" ^^ newline ^^
                  indent @@ nest (
                    !^ "Build" ^^
                    separate space prefixed_typ_args ^^
                    separate space (fields |> List.map (fun (name', _) ->
                        nest (
                          if Name.equal name name' then
                            Name.to_coq name
                          else
                            !^ "r" ^-^ !^ ".(" ^-^ Name.to_coq name' ^-^ !^ ")"
                        )
                      )) ^-^ !^ "."
                  )
                )
              )) ^^ newline
          else
            empty
        end
      ) ^^
      !^ "End" ^^ Name.to_coq module_name ^-^ !^ "." ^^ newline ^^
      nest (
        !^ "Definition" ^^ Name.to_coq typ_name ^^ !^ ":=" ^^
        Name.to_coq module_name ^-^ !^ ".record" ^-^ !^ "."
      )
    )


  let to_coq (record_skeleton : t) : SmartPrint.t =
    let { fields; module_name; typ_name } = record_skeleton in
    let typ_vars = List.map (fun field -> (field, Kind.Set)) fields in
    let body = (fields |> List.map (fun field -> (field, Type.Variable field))) in
    to_coq_record module_name typ_name typ_vars body true
end

type ret_typ =
  | Variant of AdtParameters.t
  | Tagged of Type.t list

let ret_is_tagged : ret_typ -> bool = function
  | Variant _ -> false
  | Tagged _ -> true

(** The constructors of an inductive type, either in a GADT or non-GADT form. *)
(** [constructor_name]: forall [typ_vars], [param_typs] -> t [res_typ_params] *)
type item = {
  constructor_name : Name.t;
  param_typs : Type.t list; (** The parameters of the constructor. *)
  res_typ_params : ret_typ;
  is_tagged : bool;
  (** The type parameters of the result type of the constructor. *)
  typ_vars : VarEnv.t; (** The polymorphic type variables. *)
}

type t = item list

let of_ocaml_case
    (typ_name : Name.t)
    (attributes : Attribute.t list)
    (defined_typ_params : AdtParameters.t)
    (case : Types.constructor_declaration)
  : (item * (RecordSkeleton.t * VarEnv.t * Type.t) option) Monad.t =
<<<<<<< HEAD
  let { Types.cd_args; cd_id; cd_loc; cd_res; _ } = case in
=======
  let { Types.cd_args; cd_id; cd_loc; cd_res; cd_attributes } = case in
>>>>>>> c61264fd
  set_loc cd_loc (
    let* constructor_name =
      PathName.map_constructor_name
        (Ident.name cd_id) (Name.to_string typ_name) in
    let* constructor_name = Name.of_string false constructor_name in
    let typ_vars = Name.Map.empty in
    begin match cd_args with
      | Cstr_tuple param_typs ->
        Type.of_typs_exprs true param_typs typ_vars >>= fun (param_typs, _, new_typ_vars) ->
        return (param_typs, new_typ_vars, None)
      | Cstr_record labeled_typs ->
        set_loc cd_loc (
          let* record_fields =
            labeled_typs |> Monad.List.map ( fun { Types.ld_id; _ } ->
                Name.of_ident false ld_id
              ) in
<<<<<<< HEAD
          (* We get the order of the type arguments from their order of
             introduction in the record fields. *)
          let typ_args =
            List.fold_left
              (fun typ_args new_typ_args ->
                 (typ_args @
                  Name.Set.elements (
                    Name.Set.diff new_typ_args (Name.Set.of_list typ_args)
                  ))
              )
              []
              (List.map Type.typ_args_of_typ record_params) in
          let new_typ_vars = VarEnv.reorg typ_args new_typ_vars in
=======
          let* (record_params, new_typ_vars) = Type.record_args labeled_typs in
>>>>>>> c61264fd
          let tag_typs = List.map (fun (_, kind) ->
              match kind with
              | Kind.Tag -> true
              | _ -> false
            ) new_typ_vars in
          let typ_args = new_typ_vars |> List.map (fun (name, _) ->
              Type.Variable name
            ) in
          return (
            [
              Type.Apply (
                MixedPath.PathName {
                  path = [typ_name];
                  base = constructor_name;
                },
                List.combine typ_args tag_typs
              )
            ],
            new_typ_vars,
            Some (
              {
                RecordSkeleton.fields = record_fields;
                module_name = constructor_name;
                typ_name = Name.suffix_by_skeleton constructor_name;
              },
              new_typ_vars,
              Type.Apply (
                MixedPath.PathName {
                  path = [typ_name];
                  base = Name.suffix_by_skeleton constructor_name;
                },
                List.combine record_params (Type.tag_no_args record_params)
              )
            )
          ))
    end >>= fun (param_typs, typ_vars, records) ->
    let is_tagged = Attribute.has_tag_gadt attributes in
    let is_gadt = Attribute.has_force_gadt attributes in
    let* (tagged_return, new_typ_vars) =
      match cd_res with
      | Some typ ->
        Type.of_typ_expr true Name.Map.empty typ >>= fun (ty, _, new_typ_vars) ->
        begin match ty with
          | Type.Apply (_, typs) ->
            let typs = List.map (fun t -> fst t) typs in
            return (typs, new_typ_vars)
          | _ -> raise ([ty], new_typ_vars) Error.Category.Unexpected "Unexpected Type of Constructor"
        end
      | None ->
        let kind = if is_tagged then Kind.Tag else Kind.Set in
        let typ_args = AdtParameters.get_parameters defined_typ_params in
        let new_typ_vars = List.fold_left (fun map typ_param ->
            (typ_param, kind) :: map
          ) [] typ_args in
        return ((List.map (fun v -> Type.Variable v) typ_args), List.rev new_typ_vars)
    in
    let typ_vars = VarEnv.union typ_vars new_typ_vars in
    let* param_typs = Monad.List.map (Type.decode_var_tags typ_vars false) param_typs in
    let* tagged_return = Monad.List.map (Type.decode_var_tags typ_vars true) tagged_return in
    let* untagged_return =
      AdtParameters.get_return_typ_params defined_typ_params cd_res in
    let res_typ_params = if is_tagged
      then Tagged(tagged_return)
      else if is_gadt
        then Variant []
        else Variant untagged_return in

    return (
      {
        constructor_name;
        param_typs;
        res_typ_params;
        is_tagged;
        typ_vars;
      },
      records
    ))

let of_ocaml_row
    (defined_typ_params : AdtParameters.t)
    (row : Asttypes.label * Types.row_field)
  : item Monad.t =
  let (label, field) = row in
  let* constructor_name = Name.of_string false label in
  let typs = Type.type_exprs_of_row_field field in
  Type.of_typs_exprs true typs Name.Map.empty >>= fun (param_typs, _, typ_vars) ->
  return {
    constructor_name;
    param_typs;
    res_typ_params =  Variant(defined_typ_params);
    is_tagged = false;
    typ_vars;
  }

let of_ocaml
    (defined_typ_params : AdtParameters.t)
    (single_constructors : t)
  : (t * AdtParameters.t) Monad.t =
  let length_and_return_typ = single_constructors |> List.map (
      fun {res_typ_params; _; } ->
        match res_typ_params with
          | Variant ls -> (List.length ls, ls)
          | Tagged ls -> (List.length ls, [])
    )
  in

  let (constructors_arity, constructors_return_typ_params) = List.split length_and_return_typ in
  let same_arities = List.for_all (fun y -> List.hd constructors_arity = y) constructors_arity in

  let merged_typ_params = AdtParameters.check_if_not_gadt
      defined_typ_params
      constructors_return_typ_params in

  let typ_params =
    match merged_typ_params with
    | None -> defined_typ_params
    | Some merged_typ_params -> merged_typ_params in

  let* constructors : t = single_constructors |> Monad.List.map (
      fun { constructor_name; param_typs; res_typ_params; typ_vars; _ } ->
        let (is_tagged, return_typ_params, _) = match res_typ_params with
          | Tagged ls -> (true, Tagged ls, List.length ls)
          | Variant ls -> (false, Variant typ_params, List.length ls)
        in

        let rem_names = param_typs |> Type.typ_args_of_typs in
        let non_params = typ_params |> AdtParameters.get_parameters |>
                          Name.Set.of_list |> Name.Set.diff rem_names |> Name.Set.elements in
        let typ_vars = if is_tagged
          then typ_vars
          else VarEnv.keep_only non_params typ_vars in

        return {
          constructor_name;
          param_typs;
          res_typ_params = return_typ_params;
          is_tagged;
          typ_vars;
        }
    ) in

  if not same_arities
  then
    raise (constructors, defined_typ_params)
      Error.Category.Unexpected
      "Unexpected error made the constructors have different return sizes"
  else
    return (constructors, typ_params)<|MERGE_RESOLUTION|>--- conflicted
+++ resolved
@@ -111,11 +111,7 @@
     (defined_typ_params : AdtParameters.t)
     (case : Types.constructor_declaration)
   : (item * (RecordSkeleton.t * VarEnv.t * Type.t) option) Monad.t =
-<<<<<<< HEAD
   let { Types.cd_args; cd_id; cd_loc; cd_res; _ } = case in
-=======
-  let { Types.cd_args; cd_id; cd_loc; cd_res; cd_attributes } = case in
->>>>>>> c61264fd
   set_loc cd_loc (
     let* constructor_name =
       PathName.map_constructor_name
@@ -132,23 +128,7 @@
             labeled_typs |> Monad.List.map ( fun { Types.ld_id; _ } ->
                 Name.of_ident false ld_id
               ) in
-<<<<<<< HEAD
-          (* We get the order of the type arguments from their order of
-             introduction in the record fields. *)
-          let typ_args =
-            List.fold_left
-              (fun typ_args new_typ_args ->
-                 (typ_args @
-                  Name.Set.elements (
-                    Name.Set.diff new_typ_args (Name.Set.of_list typ_args)
-                  ))
-              )
-              []
-              (List.map Type.typ_args_of_typ record_params) in
-          let new_typ_vars = VarEnv.reorg typ_args new_typ_vars in
-=======
           let* (record_params, new_typ_vars) = Type.record_args labeled_typs in
->>>>>>> c61264fd
           let tag_typs = List.map (fun (_, kind) ->
               match kind with
               | Kind.Tag -> true
