--- conflicted
+++ resolved
@@ -719,24 +719,11 @@
   else
     return e))
 
-<<<<<<< HEAD
 and of_match :
-  type pattern_kind.
-  Name.t Name.Map.t -> t -> pattern_kind case list -> bool -> bool -> bool -> bool ->
-  t Monad.t =
-  fun typ_vars e cases is_gadt_match is_tagged_match do_cast_results is_with_default_case ->
-=======
-and of_match
-  (typ_vars : Name.t Name.Map.t)
-  (e : t)
-  (cases : case list)
-  (is_gadt_match : bool)
-  (is_tagged_match : bool)
-  (do_cast_results : bool)
-  (is_with_default_case : bool)
-  (is_disable_existential : bool)
-  : t Monad.t =
->>>>>>> c61264fd
+  type k .  Name.t Name.Map.t -> t -> k case list -> bool -> bool -> bool ->
+  bool -> bool -> t Monad.t =
+  fun typ_vars e cases is_gadt_match is_tagged_match do_cast_results
+   is_with_default_case is_disable_existential ->
   let is_extensible_type_match =
     cases |>
     List.map (fun { c_lhs; _ } -> c_lhs) |>
@@ -947,11 +934,6 @@
     | _ ->
       raise None Unexpected "A variable name instead of a pattern was expected"
     ) >>= fun x ->
-<<<<<<< HEAD
-    (* Don't forget to save the implicit variables that are already in scope
-     * and remove them later  *)
-=======
->>>>>>> c61264fd
     let predefined_variables = List.map snd (Name.Map.bindings typ_vars) in
     Type.of_typ_expr true typ_vars vb_expr.exp_type >>= fun (e_typ, typ_vars, new_typ_vars) ->
     let* e_typ = Type.decode_var_tags new_typ_vars false e_typ in
@@ -1017,13 +999,6 @@
       | Texp_function _ -> false
       | _ -> true
       end ->
-<<<<<<< HEAD
-      (* Figure out if the let expression being translated is a function by
-       * checking if it introduced any new variables to typ_vars
-       * Is there a better way to do this?
-       * *)
-=======
->>>>>>> c61264fd
       Type.of_typ_expr true typ_vars exp_type >>= fun (_, typ_vars', _) ->
       let typ_vars = List.map fst (Name.Map.bindings typ_vars) in
       let new_vars = List.fold_left (fun map var ->
