--- conflicted
+++ resolved
@@ -65,13 +65,8 @@
       ([], typ_vars, Name.Set.empty) typs in
   (List.rev typs, typ_vars, new_typ_vars)
 
-<<<<<<< HEAD
-let rec of_type_expr (env : ('a, 's) FullEnvi.t) (loc : Loc.t) (typ : Types.type_expr)
-  : t =
-=======
-let rec of_type_expr (env : 'a FullEnvi.t) (loc : Loc.t)
+let rec of_type_expr (env : ('a, 's) FullEnvi.t) (loc : Loc.t)
   (typ : Types.type_expr) : t =
->>>>>>> ee906686
   match typ.desc with
   | Tvar (Some x) -> Variable x
   | Tarrow (_, typ_x, typ_y, _) ->
