--- conflicted
+++ resolved
@@ -157,38 +157,6 @@
     | (Pattern.Variable name, _) ->
       LetFun (rec_flag, name, free_typ_vars, args, body_typ, body, e2)
     | _ -> failwith "Cannot match a function definition on a pattern.")
-<<<<<<< HEAD
-  (*| Texp_let (rec_flag, defs, e2) ->
-    let rec_flag = Recursivity.of_rec_flag rec_flag in
-    let defs = defs |>
-      List.map (fun { vb_pat = p; vb_expr = e1 } ->
-        (Pattern.of_pattern p, of_expression e1)) |>
-      sort_mutual_definitions in
-    if Recursivity.to_bool rec_flag then
-      failwith ""
-    else
-      if defs |> List.for_all (fun (_, _, references) ->
-        Name.Set.is_empty references) then
-        failwith ""
-      else
-        failwith ""*)
-    (* let defs = fs |> List.map (fun { vb_pat = pattern; vb_expr = e1 } ->
-=======
-  (*| Texp_let (rec_flag, fs, e2) ->
-    let defs = fs |> List.map (fun { vb_pat = pattern; vb_expr = e1 } ->
->>>>>>> 09b5f0a1
-      import_let_fun rec_flag pattern e1) in
-    let defs = defs |> List.map (function
-      | (_, Pattern.Variable f, _, args, typ, e) -> (f, args, typ, e)
-      | _ -> failwith "Unexpected format for mutual definitions.") in
-    let f_typs = defs |> List.map (fun (_, args, typ, _) ->
-      List.fold_right (fun (_, x_typ) typ -> Type.Arrow (x_typ, typ))
-        args typ) in
-<<<<<<< HEAD
-    failwith "TODO" *)
-=======
-    failwith "TODO"*)
->>>>>>> 09b5f0a1
   | Texp_function (_, [{c_lhs = {pat_desc = Tpat_var (x, _)}; c_rhs = e}], _)
   | Texp_function (_, [{c_lhs = { pat_desc = Tpat_alias
     ({ pat_desc = Tpat_any }, x, _)}; c_rhs = e}], _) ->
